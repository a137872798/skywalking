/*
 * Licensed to the Apache Software Foundation (ASF) under one or more
 * contributor license agreements.  See the NOTICE file distributed with
 * this work for additional information regarding copyright ownership.
 * The ASF licenses this file to You under the Apache License, Version 2.0
 * (the "License"); you may not use this file except in compliance with
 * the License.  You may obtain a copy of the License at
 *
 *     http://www.apache.org/licenses/LICENSE-2.0
 *
 * Unless required by applicable law or agreed to in writing, software
 * distributed under the License is distributed on an "AS IS" BASIS,
 * WITHOUT WARRANTIES OR CONDITIONS OF ANY KIND, either express or implied.
 * See the License for the specific language governing permissions and
 * limitations under the License.
 *
 */

package org.apache.skywalking.apm.collector.ui.service;

import java.util.ArrayList;
import java.util.LinkedList;
import java.util.List;
import org.apache.skywalking.apm.collector.cache.CacheModule;
import org.apache.skywalking.apm.collector.cache.service.ApplicationCacheService;
import org.apache.skywalking.apm.collector.cache.service.NetworkAddressCacheService;
import org.apache.skywalking.apm.collector.cache.service.ServiceNameCacheService;
import org.apache.skywalking.apm.collector.core.module.ModuleManager;
import org.apache.skywalking.apm.collector.core.util.CollectionUtils;
import org.apache.skywalking.apm.collector.core.util.Const;
import org.apache.skywalking.apm.collector.core.util.ObjectUtils;
import org.apache.skywalking.apm.collector.storage.StorageModule;
import org.apache.skywalking.apm.collector.storage.dao.ui.IGlobalTraceUIDAO;
import org.apache.skywalking.apm.collector.storage.dao.ui.ISegmentUIDAO;
import org.apache.skywalking.apm.collector.storage.table.register.ServiceName;
import org.apache.skywalking.apm.collector.storage.ui.trace.KeyValue;
import org.apache.skywalking.apm.collector.storage.ui.trace.LogEntity;
import org.apache.skywalking.apm.collector.storage.ui.trace.Ref;
import org.apache.skywalking.apm.collector.storage.ui.trace.RefType;
import org.apache.skywalking.apm.collector.storage.ui.trace.Span;
import org.apache.skywalking.apm.collector.storage.ui.trace.Trace;
import org.apache.skywalking.apm.network.proto.SpanObject;
import org.apache.skywalking.apm.network.proto.TraceSegmentObject;
import org.apache.skywalking.apm.network.proto.UniqueId;
import org.apache.skywalking.apm.network.trace.component.ComponentsDefine;

/**
 * @author peng-yongsheng
 */
public class TraceStackService {

    private final IGlobalTraceUIDAO globalTraceDAO;
    private final ISegmentUIDAO segmentDAO;
    private final ApplicationCacheService applicationCacheService;
    private final ServiceNameCacheService serviceNameCacheService;
    private final NetworkAddressCacheService networkAddressCacheService;

    public TraceStackService(ModuleManager moduleManager) {
        this.globalTraceDAO = moduleManager.find(StorageModule.NAME).getService(IGlobalTraceUIDAO.class);
        this.segmentDAO = moduleManager.find(StorageModule.NAME).getService(ISegmentUIDAO.class);
        this.applicationCacheService = moduleManager.find(CacheModule.NAME).getService(ApplicationCacheService.class);
        this.serviceNameCacheService = moduleManager.find(CacheModule.NAME).getService(ServiceNameCacheService.class);
        this.networkAddressCacheService = moduleManager.find(CacheModule.NAME).getService(NetworkAddressCacheService.class);
    }

    public Trace load(String traceId) {
        Trace trace = new Trace();
        List<String> segmentIds = globalTraceDAO.getSegmentIds(traceId);
        if (CollectionUtils.isNotEmpty(segmentIds)) {
            for (String segmentId : segmentIds) {
                TraceSegmentObject segment = segmentDAO.load(segmentId);
                if (ObjectUtils.isNotEmpty(segment)) {
                    trace.getSpans().addAll(buildSpanList(traceId, segmentId, segment.getApplicationId(), segment.getSpansList()));
                }
            }
        }

        List<Span> sortedSpans = new LinkedList<>();
        if (CollectionUtils.isNotEmpty(trace.getSpans())) {
            List<Span> rootSpans = findRoot(trace.getSpans());

            if (CollectionUtils.isNotEmpty(rootSpans)) {
                rootSpans.forEach(span -> {
                    List<Span> childrenSpan = new ArrayList<>();
                    childrenSpan.add(span);
                    findChildren(trace.getSpans(), span, childrenSpan);
                    sortedSpans.addAll(childrenSpan);
                });
            }
        }
//        minStartTime(sortedSpans);

        trace.setSpans(sortedSpans);
        return trace;
    }

    private void minStartTime(List<Span> spans) {
        long minStartTime = Long.MAX_VALUE;
        for (Span span : spans) {
            if (span.getStartTime() < minStartTime) {
                minStartTime = span.getStartTime();
            }
        }

        for (Span span : spans) {
            span.setStartTime(span.getStartTime() - minStartTime);
        }
    }

    private List<Span> buildSpanList(String traceId, String segmentId, int applicationId,
        List<SpanObject> spanObjects) {
        List<Span> spans = new ArrayList<>();

        spanObjects.forEach(spanObject -> {
            Span span = new Span();
            span.setTraceId(traceId);
            span.setSegmentId(segmentId);
            span.setSpanId(spanObject.getSpanId());
            span.setParentSpanId(spanObject.getParentSpanId());
            span.setStartTime(spanObject.getStartTime());
            span.setEndTime(spanObject.getEndTime());
            span.setError(spanObject.getIsError());
            span.setLayer(spanObject.getSpanLayer().name());
            span.setType(spanObject.getSpanType().name());

            String segmentSpanId = segmentId + Const.SEGMENT_SPAN_SPLIT + String.valueOf(spanObject.getSpanId());
            span.setSegmentSpanId(segmentSpanId);

            String segmentParentSpanId = segmentId + Const.SEGMENT_SPAN_SPLIT + String.valueOf(spanObject.getParentSpanId());
            span.setSegmentParentSpanId(segmentParentSpanId);

            if (spanObject.getPeerId() == 0) {
                span.setPeer(spanObject.getPeer());
            } else {
                span.setPeer(networkAddressCacheService.getAddress(spanObject.getPeerId()));
            }

            String operationName = spanObject.getOperationName();
            if (spanObject.getOperationNameId() != 0) {
                ServiceName serviceName = serviceNameCacheService.get(spanObject.getOperationNameId());
                if (ObjectUtils.isNotEmpty(serviceName)) {
                    operationName = serviceName.getServiceName();
                } else {
                    operationName = Const.EMPTY_STRING;
                }
            }
            span.setOperationName(operationName);

            String applicationCode = applicationCacheService.getApplicationById(applicationId).getApplicationCode();
            span.setApplicationCode(applicationCode);

            if (spanObject.getComponentId() == 0) {
                span.setComponent(spanObject.getComponent());
            } else {
                span.setComponent(ComponentsDefine.getInstance().getComponentName(spanObject.getComponentId()));
            }

            spanObject.getRefsList().forEach(reference -> {
                Ref ref = new Ref();
                ref.setTraceId(traceId);

                switch (reference.getRefType()) {
                    case CrossThread:
                        ref.setType(RefType.CROSS_THREAD);
                        break;
                    case CrossProcess:
                        ref.setType(RefType.CROSS_PROCESS);
                        break;
                }
                ref.setParentSpanId(reference.getParentSpanId());

                UniqueId uniqueId = reference.getParentTraceSegmentId();
                StringBuilder segmentIdBuilder = new StringBuilder();
                for (int i = 0; i < uniqueId.getIdPartsList().size(); i++) {
                    if (i == 0) {
                        segmentIdBuilder.append(String.valueOf(uniqueId.getIdPartsList().get(i)));
                    } else {
                        segmentIdBuilder.append(".").append(String.valueOf(uniqueId.getIdPartsList().get(i)));
                    }
                }
<<<<<<< HEAD
                String applicationCode = applicationCacheService.getApplicationById(segment.getApplicationId()).getApplicationCode();
=======
                ref.setParentSegmentId(segmentIdBuilder.toString());
>>>>>>> 87ebf659

                span.setSegmentParentSpanId(ref.getParentSegmentId() + Const.SEGMENT_SPAN_SPLIT + String.valueOf(ref.getParentSpanId()));

                span.getRefs().add(ref);
            });

            spanObject.getTagsList().forEach(tag -> {
                KeyValue keyValue = new KeyValue();
                keyValue.setKey(tag.getKey());
                keyValue.setValue(tag.getValue());
                span.getTags().add(keyValue);
            });

            spanObject.getLogsList().forEach(log -> {
                LogEntity logEntity = new LogEntity();
                logEntity.setTime(log.getTime());

                log.getDataList().forEach(data -> {
                    KeyValue keyValue = new KeyValue();
                    keyValue.setKey(data.getKey());
                    keyValue.setValue(data.getValue());
                    logEntity.getData().add(keyValue);
                });

                span.getLogs().add(logEntity);
            });

            spans.add(span);
        });

        return spans;
    }

    private List<Span> findRoot(List<Span> spans) {
        List<Span> rootSpans = new ArrayList<>();
        spans.forEach(span -> {
            String segmentParentSpanId = span.getSegmentParentSpanId();

            boolean hasParent = false;
            for (Span subSpan : spans) {
                if (segmentParentSpanId.equals(subSpan.getSegmentSpanId())) {
                    hasParent = true;
                }
            }

            if (!hasParent) {
                span.setRoot(true);
                rootSpans.add(span);
            }
        });
        return rootSpans;
    }

    private void findChildren(List<Span> spans, Span parentSpan, List<Span> childrenSpan) {
        spans.forEach(span -> {
            if (span.getSegmentParentSpanId().equals(parentSpan.getSegmentSpanId())) {
                childrenSpan.add(span);
                findChildren(spans, span, childrenSpan);
            }
        });
    }
}<|MERGE_RESOLUTION|>--- conflicted
+++ resolved
@@ -178,11 +178,7 @@
                         segmentIdBuilder.append(".").append(String.valueOf(uniqueId.getIdPartsList().get(i)));
                     }
                 }
-<<<<<<< HEAD
-                String applicationCode = applicationCacheService.getApplicationById(segment.getApplicationId()).getApplicationCode();
-=======
                 ref.setParentSegmentId(segmentIdBuilder.toString());
->>>>>>> 87ebf659
 
                 span.setSegmentParentSpanId(ref.getParentSegmentId() + Const.SEGMENT_SPAN_SPLIT + String.valueOf(ref.getParentSpanId()));
 
