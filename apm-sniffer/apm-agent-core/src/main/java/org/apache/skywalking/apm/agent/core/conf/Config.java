/*
 * Licensed to the Apache Software Foundation (ASF) under one or more
 * contributor license agreements.  See the NOTICE file distributed with
 * this work for additional information regarding copyright ownership.
 * The ASF licenses this file to You under the Apache License, Version 2.0
 * (the "License"); you may not use this file except in compliance with
 * the License.  You may obtain a copy of the License at
 *
 *     http://www.apache.org/licenses/LICENSE-2.0
 *
 * Unless required by applicable law or agreed to in writing, software
 * distributed under the License is distributed on an "AS IS" BASIS,
 * WITHOUT WARRANTIES OR CONDITIONS OF ANY KIND, either express or implied.
 * See the License for the specific language governing permissions and
 * limitations under the License.
 *
 */


package org.apache.skywalking.apm.agent.core.conf;

import org.apache.skywalking.apm.agent.core.context.trace.TraceSegment;
import org.apache.skywalking.apm.agent.core.logging.core.LogLevel;
import org.apache.skywalking.apm.agent.core.logging.core.WriterFactory;

import java.util.HashMap;
import java.util.Map;

/**
 * This is the core config in sniffer agent.
 *
 * @author wusheng
 */
public class Config {

    public static class Agent {
        /**
         * Namespace isolates headers in cross process propagation. The HEADER name will be `HeaderName:Namespace`.
         */
        public static String NAMESPACE = "";

        /**
         * Application code is showed in skywalking-ui. Suggestion: set a unique name for each service,
         * service instance nodes share the same code
         */
        public static String SERVICE_NAME = "";

        /**
         * Authentication active is based on backend setting, see application.yml for more details.
         * For most scenarios, this needs backend extensions, only basic match auth provided in default implementation.
         */
        public static String AUTHENTICATION = "";

        /**
         * Negative or zero means off, by default. {@link #SAMPLE_N_PER_3_SECS} means sampling N {@link TraceSegment} in
         * 3 seconds tops.
         */
        public static int SAMPLE_N_PER_3_SECS = -1;

        /**
         * If the operation name of the first span is included in this set, this segment should be ignored.
         */
        public static String IGNORE_SUFFIX = ".jpg,.jpeg,.js,.css,.png,.bmp,.gif,.ico,.mp3,.mp4,.html,.svg";

        /**
         * The max number of spans in a single segment. Through this config item, skywalking keep your application
         * memory cost estimated.
         */
        public static int SPAN_LIMIT_PER_SEGMENT = 300;

        /**
         * If true, skywalking agent will save all instrumented classes files in `/debugging` folder.
         * Skywalking team may ask for these files in order to resolve compatible problem.
         */
        public static boolean IS_OPEN_DEBUGGING_CLASS = false;

        /**
         * Active V2 header in default
         */
        public static boolean ACTIVE_V2_HEADER = true;

        /**
         * Deactive V1 header in default
         */
        public static boolean ACTIVE_V1_HEADER = false;

        /**
         * The identify of the instance
         */
        public static String INSTANCE_UUID = "";
    }

    public static class Collector {
        /**
         * grpc channel status check interval
         */
        public static long GRPC_CHANNEL_CHECK_INTERVAL = 30;
        /**
         * service and endpoint registry check interval
         */
        public static long APP_AND_SERVICE_REGISTER_CHECK_INTERVAL = 3;
        /**
         * Collector skywalking trace receiver service addresses.
         */
        public static String BACKEND_SERVICE = "";
    }

    public static class Jvm {
        /**
         * The buffer size of collected JVM info.
         */
        public static int BUFFER_SIZE = 60 * 10;
    }

    public static class Buffer {
        public static int CHANNEL_SIZE = 5;

        public static int BUFFER_SIZE = 300;
    }

    public static class Dictionary {
        /**
         * The buffer size of application codes and peer
         */
        public static int SERVICE_CODE_BUFFER_SIZE = 10 * 10000;

        public static int ENDPOINT_NAME_BUFFER_SIZE = 1000 * 10000;
    }

    public static class Logging {
        /**
         * Log file name.
         */
        public static String FILE_NAME = "skywalking-api.log";

        /**
         * Log files directory. Default is blank string, means, use "system.out" to output logs.
         *
         * Ref to {@link WriterFactory#getLogWriter()}
         */
        public static String DIR = "";

        /**
         * The max size of log file. If the size is bigger than this, archive the current file, and write into a new
         * file.
         */
        public static int MAX_FILE_SIZE = 300 * 1024 * 1024;

        /**
         * The log level. Default is debug.
         */
        public static LogLevel LEVEL = LogLevel.DEBUG;
    }

    public static class Plugin {
        public static class MongoDB {
            /**
             * If true, trace all the parameters in MongoDB access, default is false. Only trace the operation, not include parameters.
             */
            public static boolean TRACE_PARAM = false;
        }

        public static class Elasticsearch {
            /**
             * If true, trace all the DSL(Domain Specific Language) in ElasticSearch access, default is false.
             */
            public static boolean TRACE_DSL = false;
        }
<<<<<<< HEAD

        public static class SpringMVC {
            /**
             * If true, the fully qualified method name will be used as the endpoint name instead of the request URL, default is false.
             */
            public static boolean USE_QUALIFIED_NAME_AS_ENDPOINT_NAME = false;
        }

        public static class Toolkit {
            /**
             * If true, the fully qualified method name will be used as the endpoint name instead of the operation name, default is false.
             */
            public static boolean USE_QUALIFIED_NAME_AS_ENDPOINT_NAME = false;
=======
        public static class Customize {
            /**
             * Custom enhancement class configuration file path, recommended to use an absolute path.
             */
            public static String ENHANCE_FILE = "";

            /**
             * Some information after custom enhancements, this configuration is used by the custom enhancement plugin.
             * And using Map CONTEXT for avoiding classloader isolation issue.
             */
            public static Map<String, Object> CONTEXT = new HashMap<String, Object>();
>>>>>>> c7644c12
        }
    }
}<|MERGE_RESOLUTION|>--- conflicted
+++ resolved
@@ -166,7 +166,19 @@
              */
             public static boolean TRACE_DSL = false;
         }
-<<<<<<< HEAD
+
+        public static class Customize {
+            /**
+             * Custom enhancement class configuration file path, recommended to use an absolute path.
+             */
+            public static String ENHANCE_FILE = "";
+
+            /**
+             * Some information after custom enhancements, this configuration is used by the custom enhancement plugin.
+             * And using Map CONTEXT for avoiding classloader isolation issue.
+             */
+            public static Map<String, Object> CONTEXT = new HashMap<String, Object>();
+        }
 
         public static class SpringMVC {
             /**
@@ -180,19 +192,5 @@
              * If true, the fully qualified method name will be used as the endpoint name instead of the operation name, default is false.
              */
             public static boolean USE_QUALIFIED_NAME_AS_ENDPOINT_NAME = false;
-=======
-        public static class Customize {
-            /**
-             * Custom enhancement class configuration file path, recommended to use an absolute path.
-             */
-            public static String ENHANCE_FILE = "";
-
-            /**
-             * Some information after custom enhancements, this configuration is used by the custom enhancement plugin.
-             * And using Map CONTEXT for avoiding classloader isolation issue.
-             */
-            public static Map<String, Object> CONTEXT = new HashMap<String, Object>();
->>>>>>> c7644c12
         }
-    }
 }