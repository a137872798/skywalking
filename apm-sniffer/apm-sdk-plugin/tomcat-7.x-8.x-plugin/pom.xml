--- conflicted
+++ resolved
@@ -21,11 +21,7 @@
     <parent>
         <artifactId>apm-sdk-plugin</artifactId>
         <groupId>org.skywalking</groupId>
-<<<<<<< HEAD
-        <version>3.3.0-2017</version>
-=======
         <version>5.0-2018-preview</version>
->>>>>>> e009fce2
     </parent>
     <modelVersion>4.0.0</modelVersion>
 
